== FIDO2 WebAuthn Server Authentication

=== Initiate Authentication
Authentication works much like registration, except less complex because of the fewer parameters and absence of authenticator attestation complexities.

<<<<<<< HEAD
To initiate an authentication operation, call the RelyingParty startAssertion method. The main parameter is the username of the user to authenticate, but even this is optional. If the username is not set, then the allowCredentials parameter will not be set. This means the user must use a client-side-discoverable credential to authenticate; also known as first-factor authentication.
=======
To initiate an authentication operation, call the RelyingParty startAssertion method. The main parameter is the username of the user to authenticate, but even this is optional. If the username is not set, then the allowCredentials parameter will not be set. This means the user must use a discoverable credential to authenticate; also known as first-factor authentication.
>>>>>>> 45f9cafa

The startAssertion method returns an AssertionRequest containing the username, if any, and a PublicKeyCredentialRequestOptions instance which can be serialized to JSON, have its Base64 encoded byte arrays converted back into `Uint8Array`s, and passed as the publicKey argument to `navigator.credentials.get()`. Again, store the AssertionRequest in temporary storage so it can be passed as an argument to the RelyingParty finishAssertion method.

[source,java]
----
AssertionRequest request = rp.startAssertion(StartAssertionOptions.builder()
    .username(Optional.of("alice"))
    .build());
String json = jsonMapper.writeValueAsString(request);
return json;
----

=== Finish Authentication
After receiving the response from the client, construct a `PublicKeyCredential` from the response and wrap that in a FinishAssertionOptions along with the AssertionRequest used to initiate the request. Pass that argument to the RelyingParty finishAssertion method, which will return an AssertionResult. Be sure to remove the AssertionRequest from the pending requests storage to prevent retries.

[source,java]
----
String responseJson = /* ... */;

PublicKeyCredential<AuthenticatorAssertionResponse, ClientAssertionExtensionOutputs> pkc =
    jsonMapper.readValue(responseJson, new TypeReference<PublicKeyCredential<AuthenticatorAssertionResponse, ClientAssertionExtensionOutputs>>() {
});

try {
    AssertionResult result = rp.finishAssertion(FinishAssertionOptions.builder()
        .request(request)
        .response(pkc)
        .build());

    if (result.isSuccess()) {
        return result.getUsername();
    }
} catch (AssertionFailedException e) { /* ... */ }
throw new RuntimeException("Authentication failed");
----

Finally, use the AssertionResult to update any database(s) and take other actions depending on your application’s needs. In particular:

* Use the username and/or userHandle results to initiate a user session.
* Update the stored signature count for the credential (identified by the credentialId result) to equal the value returned in the signatureCount result.
* Inspect the warnings - ideally there should be none.

link:Federation.html[Next: Federation]<|MERGE_RESOLUTION|>--- conflicted
+++ resolved
@@ -3,11 +3,7 @@
 === Initiate Authentication
 Authentication works much like registration, except less complex because of the fewer parameters and absence of authenticator attestation complexities.
 
-<<<<<<< HEAD
-To initiate an authentication operation, call the RelyingParty startAssertion method. The main parameter is the username of the user to authenticate, but even this is optional. If the username is not set, then the allowCredentials parameter will not be set. This means the user must use a client-side-discoverable credential to authenticate; also known as first-factor authentication.
-=======
 To initiate an authentication operation, call the RelyingParty startAssertion method. The main parameter is the username of the user to authenticate, but even this is optional. If the username is not set, then the allowCredentials parameter will not be set. This means the user must use a discoverable credential to authenticate; also known as first-factor authentication.
->>>>>>> 45f9cafa
 
 The startAssertion method returns an AssertionRequest containing the username, if any, and a PublicKeyCredentialRequestOptions instance which can be serialized to JSON, have its Base64 encoded byte arrays converted back into `Uint8Array`s, and passed as the publicKey argument to `navigator.credentials.get()`. Again, store the AssertionRequest in temporary storage so it can be passed as an argument to the RelyingParty finishAssertion method.
 
