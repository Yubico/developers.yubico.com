--- conflicted
+++ resolved
@@ -19,14 +19,11 @@
 |YubiKey 4                    |USB-A                                                           |USB-A                                      |USB-A 
 |========================
 
-<<<<<<< HEAD
-\* When used with an official Apple or high-end USB adapter
-=======
 [NOTE]
 ======
 USB-A is compatible when used with an official Apple or high-end USB adapter.
 ======
->>>>>>> f0b1bd47
+
 
 
 === Table 2: Yubico Mobile iOS SDK + Compatible U2F/FIDO2 Security Keys
