--- conflicted
+++ resolved
@@ -47,26 +47,14 @@
 |===
 2+|Browser |Resident Key / Discoverable Credential |User Verification (PIN / Biometric) |Passkeys on the YubiKey |CTAP 1 /
 U2F Legacy Support
-<<<<<<< HEAD
-.2+|*Safari 16.1** |USB a|image::group-4.png[] a|image::group-4.png[] a|image::group-4.png[] a|image:group-4.png[] **
-=======
-.2+|*Safari 16.4** |USB a|image::group-4.png[] a|image::group-4.png[] a|image::group-4.png[] a|image:group-4.png[] {callout3}
->>>>>>> 3b10b8a1
+.2+|*Safari 16.4** |USB a|image::group-4.png[] a|image::group-4.png[] a|image::group-4.png[] a|image:group-4.png[] **
 ^.^|NFC a|N/A a|N/A a|N/A a|N/A
 .2+|*Chrome 112* |USB a|image::group-4.png[] a|image::group-4.png[] a|image::group-4.png[] a|image::group-4.png[]
 ^.^|NFC a|N/A a|N/A a|N/A a|N/A
-<<<<<<< HEAD
 .2+|*Firefox 114** |USB a|image::group-4.png[] a|image::group-4.png[] a|image::group-4.png[] a|image::group-4.png[]
 ^.^|NFC a|N/A a|N/A a|N/A a|N/A
 |===
 *Safari & Firefox will not allow users to set a PIN for User Verification if one is not already set.
-=======
-.2+|*Firefox 112*** |USB a|image::group-copy-5.png[] a|image::group-copy-5.png[] a|image::group-copy-5.png[] a|image::group-4.png[]
-^.^|NFC a|N/A a|N/A a|N/A a|N/A
-|===
-*Safari is not able to set a PIN for user verification (UV) if one is not already set.  Requests to create a credential that requires UV may appear to succeed, but create a credential that will not require a PIN.
->>>>>>> 3b10b8a1
-
 
 **Bug for FIDO/U2F registration issues for WebKit/Safari:
 https://bugs.webkit.org/show_bug.cgi?id=247344
