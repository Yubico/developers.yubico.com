== ALGORITHMS

<<<<<<< HEAD
**This content is deprecated. **

For current content see:

- link:https://docs.yubico.com/software/yubihsm-2/hsm-2-user-guide/index.html[YubiHSM 2 User Guide]

- link:https://docs.yubico.com/software/yubihsm-2/hsm-2-user-guide/hsm2-core-concepts.html#algorithms[ALGORITHMS]
=======
[options="header"]
|=================================
|Name | Value | yubihsm-shell name | EC Curve | Usage
|RSA PKCS1 SHA1 | 1 | rsa-pkcs1-sha1 | | RSA sign with PKCS1.5
|RSA PKCS1 SHA256 | 2 | rsa-pkcs1-sha256 | | RSA sign with PKCS1.5
|RSA PKCS1 SHA384 | 3 | rsa-pkcs1-sha384 | | RSA sign with PKCS1.5
|RSA PKCS1 SHA512 | 4 | rsa-pkcs1-sha512 | | RSA sign with PKCS1.5
|RSA PSS SHA1 | 5 | rsa-pss-sha1 | | RSA sign with PSS
|RSA PSS SHA256 | 6 | rsa-pss-sha256 | | RSA sign with PSS
|RSA PSS SHA384 | 7 | rsa-pss-sha384 | | RSA sign with PSS
|RSA PSS SHA512 | 8 | rsa-pss-sha512 | | RSA sign with PSS
|RSA 2048 | 9 | rsa2048 | | Generate RSA key
|RSA 3072 | 10 | rsa3072 | | Generate RSA key
|RSA 4096 | 11 | rsa4096 | | Generate RSA key
|EC P224 | 47 | ecp224 | secp224r1 | Generate EC key
|EC P256 | 12 | ecp256 | secp256r1 | Generate EC key
|EC P384 | 13 | ecp384 | secp384r1 | Generate EC key
|EC P521 | 14 | ecp521 | secp521r1 | Generate EC key
|EC K256 | 15 | eck256 | secp256k1 | Generate EC key
|EC BP256 | 16 | ecbp256 | brainpool256r1 | Generate EC key
|EC BP384 | 17 | ecbp384 | brainpool384r1 | Generate EC key
|EC BP512 | 18 | ecbp512 | brainpool512r1 | Generate EC key
|HMAC SHA1 | 19 | hmac-sha1 | | Generate HMAC key
|HMAC SHA256 | 20 | hmac-sha256 | | Generate HMAC key
|HMAC SHA384 | 21 | hmac-sha384 | | Generate HMAC key
|HMAC SHA512 | 22 | hmac-sha512 | | Generate HMAC key
|ECDSA SHA1 | 23 | ecdsa-sha1 | | ECDSA sign
|EC ECDH | 24 | ecdh | |
|RSA PKCS1.5 Decrypt | 48 | rsa-pkcs1-decrypt | | RSA Decrypt with PKCS1.5
|RSA OAEP SHA1 | 25 | rsa-oaep-sha1 | | RSA decrypt with OAEP
|RSA OAEP SHA256 | 26 | rsa-oaep-sha256 | | RSA decrypt with OAEP
|RSA OAEP SHA384 | 27 | rsa-oaep-sha384 | | RSA decrypt with OAEP
|RSA OAEP SHA512 | 28 | rsa-oaep-sha512 | | RSA decrypt with OAEP
|Opaque Data | 30 | opaque-data | | Store raw data as an opaque object
|Opaque X509 Certificate | 31 | opaque-x509-certificate | | Store X509Certificate as an opaque object
|MGF1 SHA1 | 32 | mgf1-sha1 | | RSA sign with PSS and RSA decrypt with OAEP
|MGF1 SHA256 | 33 | mgf1-sha256 | | RSA sign with PSS and RSA decrypt with OAEP
|MGF1 SHA384 | 34 | mgf1-sha384 | | RSA sign with PSS and RSA decrypt with OAEP
|MGF1 SHA512 | 35 | mgf1-sha512 | | RSA sign with PSS and RSA decrypt with OAEP
|SSH Template | 36 | template-ssh | | Store an SSH template (a binary object used to restrict how and when an SSH CA private key should be used)
|Yubico OTP AES128 | 37 | aes128-yubico-otp | | Generate OTP AEAD key
|Yubico AES Authentication | 38 | aes128-yubico-authentication | | Store authentication key
|Yubico EC P256 Authentication | 49 | ecp256-yubico-authentication | | Store asymmetric authentication key (Available with firmware version 2.3.1 or later)
|Yubico OTP AES192 | 39 | aes192-yubico-otp | | Generate OTP AEAD key
|Yubico OTP AES256 | 40 | aes256-yubico-otp | | Generate OTP AEAD key
|AES128 CCM WRAP | 29 | aes128-ccm-wrap | | Generate Wrap key
|AES192 CCM WRAP | 41 | aes192-ccm-wrap | | Generate and store wrap key
|AES256 CCM WRAP | 42 | aes256-ccm-wrap | | Generate and store wrap key
|ECDSA SHA256 | 43 | ecdsa-sha256 | | ECDSA sign
|ECDSA SHA384 | 44 | ecdsa-sha384 | | ECDSA sign
|ECDSA SHA512 | 45 | ecdsa-sha512 | | ECDSA sign
|ED25519 | 46 | ed25519 | | Generate ED key
|AES128 | 50 | aes128 | | Generate AES key (Available with firmware version 2.3.1 or later)
|AES192 | 51 | aes192 | | Generate AES key (Available with firmware version 2.3.1 or later)
|AES256 | 52 | aes256 | | Generate AES key (Available with firmware version 2.3.1 or later)
|AES ECB | 53 | aes-ecb | | AES-ECB encryption/decryption (Available with firmware version 2.3.1 or later)
|AES CBC | 54 | aes-cbc | | AES-CBC encryption/decryption (Available with firmware version 2.3.1 or later)
|=================================
>>>>>>> 456647ee
<|MERGE_RESOLUTION|>--- conflicted
+++ resolved
@@ -1,70 +1,10 @@
 == ALGORITHMS
 
-<<<<<<< HEAD
+
 **This content is deprecated. **
 
 For current content see:
 
 - link:https://docs.yubico.com/software/yubihsm-2/hsm-2-user-guide/index.html[YubiHSM 2 User Guide]
 
-- link:https://docs.yubico.com/software/yubihsm-2/hsm-2-user-guide/hsm2-core-concepts.html#algorithms[ALGORITHMS]
-=======
-[options="header"]
-|=================================
-|Name | Value | yubihsm-shell name | EC Curve | Usage
-|RSA PKCS1 SHA1 | 1 | rsa-pkcs1-sha1 | | RSA sign with PKCS1.5
-|RSA PKCS1 SHA256 | 2 | rsa-pkcs1-sha256 | | RSA sign with PKCS1.5
-|RSA PKCS1 SHA384 | 3 | rsa-pkcs1-sha384 | | RSA sign with PKCS1.5
-|RSA PKCS1 SHA512 | 4 | rsa-pkcs1-sha512 | | RSA sign with PKCS1.5
-|RSA PSS SHA1 | 5 | rsa-pss-sha1 | | RSA sign with PSS
-|RSA PSS SHA256 | 6 | rsa-pss-sha256 | | RSA sign with PSS
-|RSA PSS SHA384 | 7 | rsa-pss-sha384 | | RSA sign with PSS
-|RSA PSS SHA512 | 8 | rsa-pss-sha512 | | RSA sign with PSS
-|RSA 2048 | 9 | rsa2048 | | Generate RSA key
-|RSA 3072 | 10 | rsa3072 | | Generate RSA key
-|RSA 4096 | 11 | rsa4096 | | Generate RSA key
-|EC P224 | 47 | ecp224 | secp224r1 | Generate EC key
-|EC P256 | 12 | ecp256 | secp256r1 | Generate EC key
-|EC P384 | 13 | ecp384 | secp384r1 | Generate EC key
-|EC P521 | 14 | ecp521 | secp521r1 | Generate EC key
-|EC K256 | 15 | eck256 | secp256k1 | Generate EC key
-|EC BP256 | 16 | ecbp256 | brainpool256r1 | Generate EC key
-|EC BP384 | 17 | ecbp384 | brainpool384r1 | Generate EC key
-|EC BP512 | 18 | ecbp512 | brainpool512r1 | Generate EC key
-|HMAC SHA1 | 19 | hmac-sha1 | | Generate HMAC key
-|HMAC SHA256 | 20 | hmac-sha256 | | Generate HMAC key
-|HMAC SHA384 | 21 | hmac-sha384 | | Generate HMAC key
-|HMAC SHA512 | 22 | hmac-sha512 | | Generate HMAC key
-|ECDSA SHA1 | 23 | ecdsa-sha1 | | ECDSA sign
-|EC ECDH | 24 | ecdh | |
-|RSA PKCS1.5 Decrypt | 48 | rsa-pkcs1-decrypt | | RSA Decrypt with PKCS1.5
-|RSA OAEP SHA1 | 25 | rsa-oaep-sha1 | | RSA decrypt with OAEP
-|RSA OAEP SHA256 | 26 | rsa-oaep-sha256 | | RSA decrypt with OAEP
-|RSA OAEP SHA384 | 27 | rsa-oaep-sha384 | | RSA decrypt with OAEP
-|RSA OAEP SHA512 | 28 | rsa-oaep-sha512 | | RSA decrypt with OAEP
-|Opaque Data | 30 | opaque-data | | Store raw data as an opaque object
-|Opaque X509 Certificate | 31 | opaque-x509-certificate | | Store X509Certificate as an opaque object
-|MGF1 SHA1 | 32 | mgf1-sha1 | | RSA sign with PSS and RSA decrypt with OAEP
-|MGF1 SHA256 | 33 | mgf1-sha256 | | RSA sign with PSS and RSA decrypt with OAEP
-|MGF1 SHA384 | 34 | mgf1-sha384 | | RSA sign with PSS and RSA decrypt with OAEP
-|MGF1 SHA512 | 35 | mgf1-sha512 | | RSA sign with PSS and RSA decrypt with OAEP
-|SSH Template | 36 | template-ssh | | Store an SSH template (a binary object used to restrict how and when an SSH CA private key should be used)
-|Yubico OTP AES128 | 37 | aes128-yubico-otp | | Generate OTP AEAD key
-|Yubico AES Authentication | 38 | aes128-yubico-authentication | | Store authentication key
-|Yubico EC P256 Authentication | 49 | ecp256-yubico-authentication | | Store asymmetric authentication key (Available with firmware version 2.3.1 or later)
-|Yubico OTP AES192 | 39 | aes192-yubico-otp | | Generate OTP AEAD key
-|Yubico OTP AES256 | 40 | aes256-yubico-otp | | Generate OTP AEAD key
-|AES128 CCM WRAP | 29 | aes128-ccm-wrap | | Generate Wrap key
-|AES192 CCM WRAP | 41 | aes192-ccm-wrap | | Generate and store wrap key
-|AES256 CCM WRAP | 42 | aes256-ccm-wrap | | Generate and store wrap key
-|ECDSA SHA256 | 43 | ecdsa-sha256 | | ECDSA sign
-|ECDSA SHA384 | 44 | ecdsa-sha384 | | ECDSA sign
-|ECDSA SHA512 | 45 | ecdsa-sha512 | | ECDSA sign
-|ED25519 | 46 | ed25519 | | Generate ED key
-|AES128 | 50 | aes128 | | Generate AES key (Available with firmware version 2.3.1 or later)
-|AES192 | 51 | aes192 | | Generate AES key (Available with firmware version 2.3.1 or later)
-|AES256 | 52 | aes256 | | Generate AES key (Available with firmware version 2.3.1 or later)
-|AES ECB | 53 | aes-ecb | | AES-ECB encryption/decryption (Available with firmware version 2.3.1 or later)
-|AES CBC | 54 | aes-cbc | | AES-CBC encryption/decryption (Available with firmware version 2.3.1 or later)
-|=================================
->>>>>>> 456647ee
+- link:https://docs.yubico.com/software/yubihsm-2/hsm-2-user-guide/hsm2-core-concepts.html#algorithms[ALGORITHMS]