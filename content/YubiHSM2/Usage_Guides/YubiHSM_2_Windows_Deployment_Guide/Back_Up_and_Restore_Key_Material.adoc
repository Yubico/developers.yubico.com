--- conflicted
+++ resolved
@@ -2,12 +2,7 @@
 
 We strongly recommend making a backup copy of all production objects residing on your production devices, particularly once the asymmetric key has been generated on the YubiHSM 2. If there is a hardware failure of the production device, having a backup ensures that you can resume operations quickly. The backup process will result in two identical YubiHSM 2 devices with the same number of objects, keys, labels, etc.
 
-<<<<<<< HEAD
 _Note: Making specific recommendations for governance of your critical key material is out of scope for this guide. Make sure to design these security procedures to meet the requirements of your organization - and then document them carefully._
-=======
-Making specific recommendations for governance of your critical key material is out of scope for this guide. Make sure to design these security procedures to meet the requirements of your organization - and then document them carefully.
->>>>>>> adca6397d5612fc4492222f43edc536125f170c8
-
 
 
 === Back Up the YubiHSM 2
