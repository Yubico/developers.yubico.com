--- conflicted
+++ resolved
@@ -1,15 +1,9 @@
 == EJBCA with YubiHSM 2
 
 EJBCA and YubiHSM 2 work well together once suitable asymmetric keys have
-<<<<<<< HEAD
-been generated on the YubiHSM2. Even though the EJBCA Adminweb does provide
-functionality to generate keys on an HSM, this functionality cannot be
-used with YubiHSM2. Instead, keys need to be generated using the
-=======
 been generated on the YubiHSM 2. Even though the EJBCA Adminweb does provide
 functionality to generate keys on an HSM, this functionality cannot be
 used with YubiHSM 2. Instead, keys need to be generated using the
->>>>>>> d11c37c7
 link:../Component_Reference/yubihsm-setup/index.adoc[YubiHSM 2 Setup tool].
 Once the keys are generated, they can be used, tested and removed using
 the functionality provided by EJBCA.
@@ -42,11 +36,7 @@
 recommendation on what keys should be generated.
 
 2. Use the link:../Component_Reference/yubihsm-setup/index.adoc[YubiHSM 2 Setup Tool]
-<<<<<<< HEAD
-to generate the keys on the YubiHSM2, one at a time.
-=======
 to generate the keys on the YubiHSM 2, one at a time.
->>>>>>> d11c37c7
 
 3. Set the environment variable `YUBIHSM_PKCS11_CONF` to the path of the
 `yubihsm_pkcs11.conf` file. See link:../Component_Reference/PKCS_11/index.adoc[PKCS#11 with YubiHSM 2]
@@ -103,17 +93,10 @@
 		* PKCS#11 : Reference: 0
 		* PKCS#11 : Attribute File: Default
 
-<<<<<<< HEAD
-	d. Click "Save". If there already are keys on the YubiHSM2, a list of them will be
-	displayed now (only keys created with the YubiHSM 2 Setup tool will be displayed).
-
-5. On the command line, use the YubiHSM 2 Setup tool to generate keys on the YubiHSM2, one at a time
-=======
 	d. Click "Save". If there already are keys on the YubiHSM 2, a list of them will be
 	displayed now (only keys created with the YubiHSM 2 Setup tool will be displayed).
 
 5. On the command line, use the YubiHSM 2 Setup tool to generate keys on the YubiHSM 2, one at a time
->>>>>>> d11c37c7
 
 6. On EJBCA Adminweb, deactivate and then re-activate the Crypto Token created in step 4. The new
 keys on the YubiHSM 2 are now ready to be used.
